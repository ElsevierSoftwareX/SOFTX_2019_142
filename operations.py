--- conflicted
+++ resolved
@@ -57,12 +57,7 @@
     else:
         minus=lambda V: V[0]-V[1]
         result=measurement.monte_carlo(minus,a,b)
-<<<<<<< HEAD
-        result.rename(a.name+'+'+b.name)
-    
-=======
         result.rename(a.name+'-'+b.name)
->>>>>>> ea67b625
     return result
 
 def mul(a,b):
@@ -185,13 +180,7 @@
         cosine=lambda x: cos(x)
         result=measurement.monte_carlo(cosine,x)
         result.rename('sin('+x.name+')')
-<<<<<<< HEAD
-        result.info['Method']+="Error proagated by Monte Carlo mehtod.\n"
-          
-=======
         result.info['Method']+="Error proagated by Monte Carlo method.\n"
-       
->>>>>>> ea67b625
     return result;
     
 def exp(x):
@@ -234,10 +223,6 @@
         result=measurement.monte_carlo(nat_log,x)
         result.rename('log('+x.name+')')
         result.info['Method']+="Error propagated by Monte Carlo mehtod.\n"
-<<<<<<< HEAD
-    
-    return result;
-=======
-    return result;
-
->>>>>>> ea67b625
+    
+    return result;
+
